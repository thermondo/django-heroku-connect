--- conflicted
+++ resolved
@@ -249,33 +249,21 @@
             not in errors
         )
 
-<<<<<<< HEAD
     def test_check_sf_object_name_concrete(self):
         # the check for concrete models breaks when we try to use a
         # temporary `MyClass`, because `model._meta.app_config` is
         # invalid when just definiting `Meta.app_label`.
         # So for this test we just use an existing model and break
         # it.
-        setattr(NumberModel, 'sf_object_name', None)
+        setattr(NumberModel, "sf_object_name", None)
 
         errors = NumberModel.check()
-        assert errors == [checks.Error(
-            "testapp.NumberModel must define a \"sf_object_name\".",
-            id='heroku_connect.E001',
-        )]
-=======
-        class MyModel(hc_models.HerokuConnectModel):
-            class Meta:
-                app_label = "test"
-
-        errors = MyModel.check()
         assert errors == [
             checks.Error(
-                'test.MyModel must define a "sf_object_name".',
+                'testapp.NumberModel must define a "sf_object_name".',
                 id="heroku_connect.E001",
             )
         ]
->>>>>>> 23e0dbbb
 
     def test_check_sf_access(self):
         class MyModel(hc_models.HerokuConnectModel):
@@ -417,12 +405,7 @@
             date = hc_models.DateTime(sf_field_name="Date1__c")
 
             class Meta:
-<<<<<<< HEAD
-                app_label = 'test'
-=======
-                app_label = "test"
-                abstract = True
->>>>>>> 23e0dbbb
+                app_label = "test"
 
         data_instance = MyReadOnlyModel(date=timezone.now())
         with pytest.raises(WriteNotSupportedError) as e:
