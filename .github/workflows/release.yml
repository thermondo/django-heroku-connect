--- conflicted
+++ resolved
@@ -8,11 +8,7 @@
   package_release:
     runs-on: ubuntu-latest
     steps:
-<<<<<<< HEAD
-      - uses: actions/checkout@v3
-=======
-    - uses: actions/checkout@v4
->>>>>>> 114a54a7
+      - uses: actions/checkout@v4
 
       - name: Set up Python
         uses: actions/setup-python@v4
