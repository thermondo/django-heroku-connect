name: CI

on:
  push:
    branches:
      - master
  pull_request:
    branches:
      - master

env:
  DATABASE_USER: postgres
  DATABASE_PASSWORD: postgres

jobs:
  lint:
    runs-on: ubuntu-latest
    steps:
<<<<<<< HEAD
      - uses: actions/checkout@v3
      - name: Install package dependencies
        run: |
          sudo apt-get install -y gdal-bin

      - name: install poetry
        run: |
          pip install pipx && pipx install poetry~=1.6

      - name: Set up Python
        uses: actions/setup-python@v4
        with:
          python-version: "3.11"

      - name: install python dependencies
        run: |
          poetry install --no-interaction

      - name: run linters via pre-commit
        run: |
          poetry run pre-commit run --all --show-diff-on-failure --color=always
=======
    - uses: actions/checkout@v4
    - name: Install package dependencies
      run: |
        sudo apt-get install -y gdal-bin

    - name: Set up Python
      uses: actions/setup-python@v4
      with:
        python-version: "3.11"
        cache: pip

    - name: Install Python dependencies
      uses: py-actions/py-dependency-install@v4
      with:
        path: "requirements-dev.txt"

    - name: run linters via pre-commit
      run: |
        pre-commit run --all --show-diff-on-failure --color=always
>>>>>>> 114a54a7

  tests:
    runs-on: ubuntu-latest
    strategy:
      matrix:
        python-version: [3.8, 3.9, "3.10", "3.11"]
        django-version: [3.2, "4.1", "4.2"]

    services:
      postgresql:
        image: postgis/postgis:12-2.5
        env:
          POSTGRES_USER: postgres
          POSTGRES_PASSWORD: postgres
          POSTGRES_DB: heroku_connect_test
        ports:
          - 5432:5432

    steps:
<<<<<<< HEAD
      - uses: actions/checkout@v3

      - name: Install package dependencies
        run: |
          sudo apt-get install -y gdal-bin

      - name: install poetry
        run: |
          pip install pipx && pipx install poetry~=1.6

      - name: Set up Python ${{ matrix.python-version }}
        uses: actions/setup-python@v4
        with:
          python-version: ${{ matrix.python-version }}

      - name: install python dependencies
        run: |
          poetry install --no-interaction

      - name: override initial django installation
        run: |
          poetry run pip install Django~=${{ matrix.django-version }}

      - name: run tests
        run: |
          poetry run coverage run --source=heroku_connect -m 'pytest'
          poetry run coverage xml

      - name: upload coverage to codecov
        if: ${{ !github.event.pull_request.head.repo.fork && !(github.event_name == 'pull_request' && github.event.pull_request.user.login == 'dependabot[bot]') }}
        uses: codecov/codecov-action@v3
        with:
          fail_ci_if_error: false
          files: coverage.xml
=======
    - uses: actions/checkout@v4

    - name: Install package dependencies
      run: |
        sudo apt-get install -y gdal-bin

    - name: Set up Python ${{ matrix.python-version }}
      uses: actions/setup-python@v4
      with:
        python-version: ${{ matrix.python-version }}
        cache: pip

    - name: Install Python dependencies
      uses: py-actions/py-dependency-install@v4
      with:
        path: "requirements-dev.txt"

    - name: override initial django installation
      run: |
        pip install Django~=${{ matrix.django-version }}

    - name: run tests
      run: |
        coverage run --source=heroku_connect -m 'pytest'
        coverage xml

    - name: upload coverage to codecov
      if: ${{ !github.event.pull_request.head.repo.fork && !(github.event_name == 'pull_request' && github.event.pull_request.user.login == 'dependabot[bot]') }}
      uses: codecov/codecov-action@v3
      with:
        fail_ci_if_error: false
        files: coverage.xml
>>>>>>> 114a54a7
<|MERGE_RESOLUTION|>--- conflicted
+++ resolved
@@ -16,8 +16,7 @@
   lint:
     runs-on: ubuntu-latest
     steps:
-<<<<<<< HEAD
-      - uses: actions/checkout@v3
+      - uses: actions/checkout@v4
       - name: Install package dependencies
         run: |
           sudo apt-get install -y gdal-bin
@@ -38,27 +37,6 @@
       - name: run linters via pre-commit
         run: |
           poetry run pre-commit run --all --show-diff-on-failure --color=always
-=======
-    - uses: actions/checkout@v4
-    - name: Install package dependencies
-      run: |
-        sudo apt-get install -y gdal-bin
-
-    - name: Set up Python
-      uses: actions/setup-python@v4
-      with:
-        python-version: "3.11"
-        cache: pip
-
-    - name: Install Python dependencies
-      uses: py-actions/py-dependency-install@v4
-      with:
-        path: "requirements-dev.txt"
-
-    - name: run linters via pre-commit
-      run: |
-        pre-commit run --all --show-diff-on-failure --color=always
->>>>>>> 114a54a7
 
   tests:
     runs-on: ubuntu-latest
@@ -78,8 +56,7 @@
           - 5432:5432
 
     steps:
-<<<<<<< HEAD
-      - uses: actions/checkout@v3
+      - uses: actions/checkout@v4
 
       - name: Install package dependencies
         run: |
@@ -112,38 +89,4 @@
         uses: codecov/codecov-action@v3
         with:
           fail_ci_if_error: false
-          files: coverage.xml
-=======
-    - uses: actions/checkout@v4
-
-    - name: Install package dependencies
-      run: |
-        sudo apt-get install -y gdal-bin
-
-    - name: Set up Python ${{ matrix.python-version }}
-      uses: actions/setup-python@v4
-      with:
-        python-version: ${{ matrix.python-version }}
-        cache: pip
-
-    - name: Install Python dependencies
-      uses: py-actions/py-dependency-install@v4
-      with:
-        path: "requirements-dev.txt"
-
-    - name: override initial django installation
-      run: |
-        pip install Django~=${{ matrix.django-version }}
-
-    - name: run tests
-      run: |
-        coverage run --source=heroku_connect -m 'pytest'
-        coverage xml
-
-    - name: upload coverage to codecov
-      if: ${{ !github.event.pull_request.head.repo.fork && !(github.event_name == 'pull_request' && github.event.pull_request.user.login == 'dependabot[bot]') }}
-      uses: codecov/codecov-action@v3
-      with:
-        fail_ci_if_error: false
-        files: coverage.xml
->>>>>>> 114a54a7
+          files: coverage.xml